--- conflicted
+++ resolved
@@ -36,11 +36,7 @@
   bike:
     category: actions
   bird:
-<<<<<<< HEAD
-    category: animals
-=======
-    category: animal
->>>>>>> 6eb5428a
+    category: animals
   bowl:
     category: actions
   brush-teeth:
@@ -52,11 +48,7 @@
   cartwheel:
     category: actions
   cat:
-<<<<<<< HEAD
-    category: animals
-=======
-    category: animal
->>>>>>> 6eb5428a
+    category: animals
   chestbump:
     category: actions
   click-heels:
@@ -66,19 +58,11 @@
   converse:
     category: actions
   cow:
-<<<<<<< HEAD
-    category: animals
-=======
-    category: animal
->>>>>>> 6eb5428a
+    category: animals
   cowboy:
     category: silly
   crab:
-<<<<<<< HEAD
-    category: animals
-=======
-    category: animal
->>>>>>> 6eb5428a
+    category: animals
   crawl:
     category: actions
   cry:
@@ -94,15 +78,9 @@
   dance-twist:
     category: dance
   dog:
-<<<<<<< HEAD
     category: animals
   duck:
     category: animals
-=======
-    category: animal
-  duck:
-    category: animal
->>>>>>> 6eb5428a
   fall:
     category: silly
   fishing-big:
@@ -152,11 +130,7 @@
   jumprope:
     category: actions
   kangaroo:
-<<<<<<< HEAD
-    category: animals
-=======
-    category: animal
->>>>>>> 6eb5428a
+    category: animals
   karaoke-all-star:
     category: karaoke
   karaoke-bad-romance:
@@ -184,11 +158,7 @@
   mime:
     category: actions
   monkey:
-<<<<<<< HEAD
-    category: animals
-=======
-    category: animal
->>>>>>> 6eb5428a
+    category: animals
   mystery-box-bees:
     category: silly
   mystery-box-cake:
@@ -200,19 +170,11 @@
   order-by-height:
     category: game
   penguin:
-<<<<<<< HEAD
-    category: animals
-=======
-    category: animal
->>>>>>> 6eb5428a
+    category: animals
   pick-up-moop:
     category: actionsplus
   piggyback:
-<<<<<<< HEAD
-    category: actions
-=======
-    category: action
->>>>>>> 6eb5428a
+    category: actions
   poetry-dreams-langston-hughes:
     category: karaoke
   poetry-insomniac-maya-angelou:
@@ -246,11 +208,7 @@
   race:
     category: game
   raptor:
-<<<<<<< HEAD
-    category: animals
-=======
-    category: animal
->>>>>>> 6eb5428a
+    category: animals
   rowboat:
     category: actionsplus
   ski:
@@ -258,19 +216,11 @@
   sleep:
     category: sleep
   sloth:
-<<<<<<< HEAD
-    category: animals
-=======
-    category: animal
->>>>>>> 6eb5428a
+    category: animals
   smile:
     category: actions
   snake:
-<<<<<<< HEAD
-    category: animals
-=======
-    category: animal
->>>>>>> 6eb5428a
+    category: animals
   snap:
     category: actions
   sneeze:
@@ -308,22 +258,13 @@
   tightrope:
     category: actionsplus
   turtle:
-<<<<<<< HEAD
-    category: animals
-=======
-    category: animal
->>>>>>> 6eb5428a
+    category: animals
   unicycle:
     category: actionsplus
   vacuum:
     category: actionsplus
   walk-arabic:
     category: language
-<<<<<<< HEAD
-=======
-  walk-backwards:
-    category: normalish
->>>>>>> 6eb5428a
   walk-danish:
     category: language
   walk-german:
@@ -353,11 +294,7 @@
   wok:
     category: normalish
   worm:
-<<<<<<< HEAD
-    category: animals
-=======
-    category: animal
->>>>>>> 6eb5428a
+    category: animals
   zombie:
     category: silly
 
@@ -365,16 +302,9 @@
 weights:
   default:
     _: 1
-<<<<<<< HEAD
-<<<<<<< Updated upstream
-=======
   language_test:
     language: 1
     animal: 1
->>>>>>> 6eb5428a
-  sunday:
-    normalish: 1
-=======
   demo:
     actions: 18
     actionsplus: 20
@@ -622,11 +552,9 @@
     sleep: 0
     social: 10
     trip: 0
->>>>>>> Stashed changes
 
 menu:
   - start: '2025-06-05T01:45:00'
-<<<<<<< HEAD
     weights: demo
   - start: '2025-07-13T08:00:00'
     weights: sunday
@@ -640,7 +568,7 @@
     weights: quiet_hours
   - start: '2025-07-16T08:00:00'
     weights: wednesday_day
-   - start: '2025-07-16T21:00:00'
+  - start: '2025-07-16T21:00:00'
     weights: wednesday_night
   - start: '2025-07-16T01:01:00'
     weights: quiet_hours
@@ -664,11 +592,6 @@
     weights: quiet_hours
   - start: '2025-07-20T08:00:00'
     weights: go_home
-=======
-    weights: language_test
-  - start: '2025-06-03T01:45:00'
-    weights: language_test
->>>>>>> 6eb5428a
 
 schedule: []
   #- time: '2019-07-06T21:00:00'
