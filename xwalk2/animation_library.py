--- conflicted
+++ resolved
@@ -3,18 +3,16 @@
 from pathlib import Path
 from typing import Dict, List, Optional, Tuple
 
+import random
 import mutagen
-<<<<<<< HEAD
-import re
-=======
 import numpy as np
 import yaml
+from datetime import datetime
 
 from xwalk2.models import Animations, WeightSchedule
 
 logger = logging.getLogger(__name__)
 
->>>>>>> bafe2698
 
 class AnimationLibrary:
     """Manages animation selection based on weighted schedules from config.yaml"""
@@ -39,40 +37,30 @@
                 return Animations(**yaml.safe_load(f))
         except Exception as e:
             raise RuntimeError(f"Failed to load config from {self.config_path}: {e}")
-<<<<<<< HEAD
     
-    def get_current_weights(self) -> Dict[str, int]:
+    def get_current_weights(self) -> WeightSchedule:
         """Determine which weight set to use based on the current time and schedule."""
         now = datetime.now()
-        menu = self.config.get('menu', [])
+        menu = self.config.menu
 
         active_schedule = None
         latest_start_time = None
 
         for schedule in menu:
-            try:
-                start_time = datetime.fromisoformat(schedule['start'])
-                if start_time <= now:
-                    if latest_start_time is None or start_time > latest_start_time:
-                        latest_start_time = start_time
-                        active_schedule = schedule
-            except (ValueError, KeyError, TypeError):
-                # Ignore entries with missing keys or bad date format
-                continue
+            if schedule.start <= now:
+                if latest_start_time is None or schedule.start > latest_start_time:
+                    latest_start_time = schedule.start
+                    active_schedule = schedule
         
-        weights = self.config.get('weights', {})
+        weights = self.config.weights['default']
         
         if active_schedule:
-            print(f"Active schedule: {active_schedule}")
-            weights_name = active_schedule.get('weights')
-            # If a schedule is active, use its weights exclusively.
-            # A missing weight set name results in an empty dict, leading to
-            # even distribution in select_walk.
-            print(f"weights_name: {weights_name}")
-            return weights.get(weights_name, {})
+            logger.info(f"Active schedule: {active_schedule}")
+            weights_name = active_schedule.weights
+            weights = self.config.weights[weights_name]
 
         # No active schedule; fallback to demo or default.
-        return weights.get('demo', {'_': 1})
+        return weights
     
     def select_intro(self, walk: Optional[str] = None) -> str:
         """
@@ -80,71 +68,34 @@
         
         * Not random, if we are selecting the intro based on a given walk.
         """
-        intros = self.config.get('intros', [])
-        if not intros:
-            # Fallback to available files
-            intro_dir = self.img_base_path / "intros"
-            if intro_dir.exists():
-                intros = [f.stem for f in intro_dir.glob("*.gif")]
-        
-        if not intros:
-            raise RuntimeError("No intro animations available")
-
         # If the walk starts with "walk-" then we need to select an intro that
         # matches the walk name except instead of "walk" it says "wait" e.g.
         # "walk-danish" -> "wait-danish"
         if walk and walk.startswith("walk-"):
             # Matching intros should have the same name as the walk except
             # instead of "walk" it says "wait" e.g. "walk-danish" -> "wait-danish"
-            # replace with regex
-            return re.sub(r'^walk-', 'wait-', walk)
+            return walk.replace("walk-", "wait-")
         else: 
             # Random selection with even distribution
-            return np.random.choice(intros)
-=======
-
-    def get_current_weights(self) -> WeightSchedule:
-        """Determine which weight set to use based on current time and schedule"""
-        # For now, use 'demo' as default
-        # TODO: Implement proper schedule-based weight selection
-        return self.config.weights.get("demo", self.config.weights.get("all", {"_": 1}))
-
-    def select_intro(self) -> str:
-        """Select a random intro animation with even distribution"""
-        if not self.config.intros:
-            raise RuntimeError("No intro animations available")
-
-        # Random selection with even distribution
-        return np.random.choice(self.config.intros)
->>>>>>> bafe2698
+            return np.random.choice(self.config.intros)
 
     def select_walk(self) -> str:
         """Select a random walk animation based on current weights"""
         # Extract walk names and their weights based on categories
         weights = self.get_current_weights()
-        walk_names = []
-        walk_weights = []
+        categories = list(weights.keys())
+        cat_weights = np.array(weights.values())
+        cat_weights /= cat_weights.sum()  # Normalize weights
+        category = np.random.choice(categories, p=cat_weights)
 
-        for walk_name, walk_info in self.config.walks.items():
-            walk_names.append(walk_name)
-<<<<<<< HEAD
-            category = walk_info.get('category', 'normal')
-            weight = weights.get(category, 0)
-=======
-            weight = weights.get(walk_info.category, 1)
->>>>>>> bafe2698
-            walk_weights.append(weight)
+        walk_names = [name for name, info in self.config.walks.items() if info.category == category]
+        logger.info(f"Selected walk category: {category}, found {len(walk_names)} walks")
 
         if not walk_names:
             raise RuntimeError("No walk animations available")
 
         # Normalize weights
-        walk_weights = np.array(walk_weights, dtype=float)
-        if walk_weights.sum() == 0:
-            walk_weights = np.ones(len(walk_weights))
-        walk_weights = walk_weights / walk_weights.sum()
-        
-        return np.random.choice(walk_names, p=walk_weights)
+        return random.choice(walk_names)
 
     def select_outro(self) -> str:
         """Select a random outro animation with even distribution"""
